# (c) Meta Platforms, Inc. and affiliates. Confidential and proprietary.

# pyre-strict


from functools import lru_cache
from pathlib import Path
from typing import Callable, Dict, List

import yaml

from hta.configs.default_values import AttributeSpec, EventArgs, ValueType, YamlVersion


# Yaml version will be mapped to the yaml files defined under the "event_args_formats" folder
v1_0_0: YamlVersion = YamlVersion(1, 0, 0)


ARGS_INPUT_SHAPE_FUNC: Callable[[Dict[str, AttributeSpec]], List[AttributeSpec]] = (
    lambda available_args: [
        available_args[k]
        for k in ["cpu_op::input_dims", "cpu_op::input_type", "cpu_op::input_strides"]
    ]
)
ARGS_BANDWIDTH_FUNC: Callable[[Dict[str, AttributeSpec]], List[AttributeSpec]] = (
    lambda available_args: [
        available_args[k] for k in ["data::bytes", "data::bandwidth"]
    ]
)
ARGS_SYNC_FUNC: Callable[[Dict[str, AttributeSpec]], List[AttributeSpec]] = (
    lambda available_args: [
        available_args[k] for k in ["cuda_sync::stream", "cuda_sync::event"]
    ]
)
ARGS_MINIMUM_FUNC: Callable[[Dict[str, AttributeSpec]], List[AttributeSpec]] = (
    lambda available_args: [
        available_args[k] for k in ["cuda::stream", "correlation::cpu_gpu"]
    ]
)
ARGS_COMPLETE_FUNC: Callable[[Dict[str, AttributeSpec]], List[AttributeSpec]] = (
    lambda available_args: [
        available_args[k] for k in available_args if not k.startswith("info")
    ]
)
ARGS_INFO_FUNC: Callable[[Dict[str, AttributeSpec]], List[AttributeSpec]] = (
    lambda available_args: [
        available_args[k] for k in ["info::labels", "info::name", "info::sort_index"]
    ]
)
ARGS_COMMUNICATION_FUNC: Callable[[Dict[str, AttributeSpec]], List[AttributeSpec]] = (
    lambda available_args: [
        available_args[k]
        for k in [
            "nccl::collective_name",
            "nccl::in_msg_nelems",
            "nccl::out_msg_nelems",
            "nccl::dtype",
            "nccl::group_size",
            "nccl::rank",
            "nccl::in_split_size",
            "nccl::out_split_size",
        ]
    ]
)
<<<<<<< HEAD

ARGS_MEMORY_FUNC: Callable[[Dict[str, AttributeSpec]], List[AttributeSpec]] = (
    lambda available_args: [
        available_args[k]
        for k in [
            "memory::total_reserved",
            "memory::total_allocated",
            "memory::bytes",
            "memory::addr",
            "memory::device_id",
            "memory::device_type",
            "memory::ev_idx",
        ]
    ]
)


=======
ARGS_TRITON_KERNELS_FUNC: Callable[[Dict[str, AttributeSpec]], List[AttributeSpec]] = (
    lambda available_args: [
        available_args[k] for k in ["cpu_op::kernel_backend", "cpu_op::kernel_hash"]
    ]
)
>>>>>>> 4780f2aa
ARGS_DEFAULT_FUNC: Callable[[Dict[str, AttributeSpec]], List[AttributeSpec]] = (
    lambda available_args: (
        ARGS_MINIMUM_FUNC(available_args)
        + ARGS_BANDWIDTH_FUNC(available_args)
        + ARGS_SYNC_FUNC(available_args)
        + ARGS_INPUT_SHAPE_FUNC(available_args)
        + ARGS_MEMORY_FUNC(available_args)
        + [available_args["index::external_id"]]
    )
)


@lru_cache()
def parse_event_args_yaml(version: YamlVersion) -> EventArgs:
    pkg_path: Path = Path(__file__).parent
    yaml_file = f"event_args_{version.get_version_str()}.yaml"
    local_yaml_data_filepath = str(pkg_path.joinpath("event_args_formats", yaml_file))

    with open(local_yaml_data_filepath, "r") as f:
        yaml_content = yaml.safe_load(f)

    def parse_value_type(value: str) -> ValueType:
        return ValueType[value]

    available_args: Dict[str, AttributeSpec] = {
        k: AttributeSpec(
            name=value["name"],
            raw_name=value["raw_name"],
            value_type=parse_value_type(value["value_type"]),
            default_value=value["default_value"],
            min_supported_version=(
                YamlVersion.from_string(value["min_supported_version"])
                if "min_supported_version" in value
                else version
            ),
        )
        for k, value in yaml_content["AVAILABLE_ARGS"].items()
    }

    return EventArgs(
        AVAILABLE_ARGS=available_args,
        ARGS_INPUT_SHAPE=ARGS_INPUT_SHAPE_FUNC(available_args),
        ARGS_BANDWIDTH=ARGS_BANDWIDTH_FUNC(available_args),
        ARGS_SYNC=ARGS_SYNC_FUNC(available_args),
        ARGS_MINIMUM=ARGS_MINIMUM_FUNC(available_args),
        ARGS_COMPLETE=ARGS_COMPLETE_FUNC(available_args),
        ARGS_INFO=ARGS_INFO_FUNC(available_args),
        ARGS_COMMUNICATION=ARGS_COMMUNICATION_FUNC(available_args),
        ARGS_TRITON_KERNELS=ARGS_TRITON_KERNELS_FUNC(available_args),
        ARGS_DEFAULT=ARGS_DEFAULT_FUNC(available_args),
    )


def main() -> None:
    version = v1_0_0
    event_args = parse_event_args_yaml(version)
    print(event_args)
    print(f"Printed event args for version {version.get_version_str()}")


if __name__ == "__main__":
    main()<|MERGE_RESOLUTION|>--- conflicted
+++ resolved
@@ -62,7 +62,6 @@
         ]
     ]
 )
-<<<<<<< HEAD
 
 ARGS_MEMORY_FUNC: Callable[[Dict[str, AttributeSpec]], List[AttributeSpec]] = (
     lambda available_args: [
@@ -79,14 +78,12 @@
     ]
 )
 
-
-=======
 ARGS_TRITON_KERNELS_FUNC: Callable[[Dict[str, AttributeSpec]], List[AttributeSpec]] = (
     lambda available_args: [
         available_args[k] for k in ["cpu_op::kernel_backend", "cpu_op::kernel_hash"]
     ]
 )
->>>>>>> 4780f2aa
+
 ARGS_DEFAULT_FUNC: Callable[[Dict[str, AttributeSpec]], List[AttributeSpec]] = (
     lambda available_args: (
         ARGS_MINIMUM_FUNC(available_args)
