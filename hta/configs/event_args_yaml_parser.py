--- conflicted
+++ resolved
@@ -98,12 +98,8 @@
         + ARGS_BANDWIDTH_FUNC(available_args)
         + ARGS_SYNC_FUNC(available_args)
         + ARGS_INPUT_SHAPE_FUNC(available_args)
-<<<<<<< HEAD
         + ARGS_MEMORY_FUNC(available_args)
-        + [available_args["index::external_id"]]
-=======
         + ARGS_INDEX_FUNC(available_args)
->>>>>>> b75f84da
     )
 )
 
