--- conflicted
+++ resolved
@@ -66,14 +66,10 @@
     Returns:
         A boolean indicating if the kernel is a communication kernel.
     """
-<<<<<<< HEAD
-    return "nccl" in name and "Kernel" in name
-=======
     return NCCL_KERNEL_RE.match(name) is not None
 
 
 MEMORY_KERNEL_RE = re.compile(r"(^Memcpy)|(^Memset)|(^dma)")
->>>>>>> 4780f2aa
 
 
 def is_memory_kernel(name: str) -> bool:
